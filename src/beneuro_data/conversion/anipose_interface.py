import warnings
from pathlib import Path
from typing import Optional

import h5py
import numpy as np
import pandas as pd
import spikeinterface.extractors as se
from ndx_pose import PoseEstimation, PoseEstimationSeries
<<<<<<< HEAD
from neuroconv.basetemporalalignmentinterface import (
    BaseTemporalAlignmentInterface
)
=======
from neuroconv.basetemporalalignmentinterface import BaseTemporalAlignmentInterface
>>>>>>> ca72897d
from neuroconv.tools.signal_processing import get_rising_frames_from_ttl
from neuroconv.utils import DeepDict, FilePathType
from pynwb import NWBFile

<<<<<<< HEAD
from beneuro_data.data_validation import (
    _find_spikeglx_recording_folders_in_session
)
=======
from beneuro_data.data_validation import _find_spikeglx_recording_folders_in_session
>>>>>>> ca72897d
from beneuro_data.spike_sorting import get_ap_stream_names


class AniposeInterface(BaseTemporalAlignmentInterface):
    DEFAULT_FPS = 100

    keypoint_names = (
        "shoulder_center",
        "left_shoulder",
        "left_paw",
        "right_shoulder",
        "right_elbow",
        "right_paw",
        "hip_center",
        "left_knee",
        "left_ankle",
        "left_foot",
        "right_knee",
        "right_ankle",
        "right_foot",
        "tail_base",
        "tail_middle",
        "tail_tip",
        "left_elbow",
        "left_wrist",
        "right_wrist",
    )

    angle_names_and_references = (
<<<<<<< HEAD
        ("left_elbow_angle",  ["left_shoulder", "left_elbow", "left_wrist"]),
=======
        ("left_elbow_angle", ["left_shoulder", "left_elbow", "left_wrist"]),
>>>>>>> ca72897d
        ("right_elbow_angle", ["right_shoulder", "right_elbow", "right_wrist"]),
        ("left_knee_angle", ["hip_center", "left_knee", "left_ankle"]),
        ("right_knee_angle", ["hip_center", "right_knee", "right_ankle"]),
        ("left_ankle_angle", ["left_knee", "left_ankle", "left_foot"]),
<<<<<<< HEAD
        ("right_ankle_angle", ["right_knee", "right_ankle", "right_foot"])
=======
        ("right_ankle_angle", ["right_knee", "right_ankle", "right_foot"]),
>>>>>>> ca72897d
    )

    def __init__(
        self, csv_path: FilePathType, raw_session_path: Optional[FilePathType] = None
    ):
        super().__init__()

        self.csv_path = Path(csv_path)
        self.pose_data = self.load_anipose_from_csv()

        # If we're not reading the timestamps from SpikeGLX, this is not required
        if raw_session_path is not None:
            self.raw_session_path = Path(raw_session_path)

    def _add_to_behavior_module(self, beh_obj, nwbfile: NWBFile) -> None:
        behavior_module = nwbfile.processing.get("behavior")

        if behavior_module is None:
            behavior_module = nwbfile.create_processing_module(
                "behavior", "processed behavioral data"
            )

        behavior_module.add(beh_obj)

    def get_original_timestamps(self) -> np.ndarray:
        return self.load_timestamps_from_spikeglx()

    def get_timestamps(self) -> np.ndarray:
        return self.get_original_timestamps()

    def set_aligned_timestamps(self):
        raise NotImplementedError

    def add_to_nwbfile(
        self,
        nwbfile: NWBFile,
        metadata: Optional[DeepDict] = None,
        stub_test: bool = False,
        use_default_fps: bool = True,
    ):
        # Alignment: As cameras start recording when PyControl sends them the signal at t=0,
        # and in theory sends a signal with DEFAULT_FPS frequency, set the default option for the
        # timing of the frames to use `starting_time` and `rate` instead of explicit timestamps.
        if use_default_fps:
            timestamps = None
            starting_time = 0.0
            rate = float(self.DEFAULT_FPS)

        elif not use_default_fps:
            timestamps = self.get_original_timestamps()
            starting_time = None
            rate = None

        keypoint_series_objects = []
        for keypoint_name in self.keypoint_names:
            keypoint_series = PoseEstimationSeries(
                name=keypoint_name,
                description=f"Marker placed at {keypoint_name.replace('_', ' ')}",
                data=self.pose_data[
                    [f"{keypoint_name}_x", f"{keypoint_name}_y", f"{keypoint_name}_z"]
                ].to_numpy(),
                unit="mm",
<<<<<<< HEAD
                reference_frame="(0, 0, 0) is hip_center",
=======
                reference_frame="(0, 0, 0) is hip_center's median across all frames",
>>>>>>> ca72897d
                timestamps=timestamps,
                starting_time=starting_time,
                rate=rate,
                confidence=np.full(self.n_frames, np.nan),
                confidence_definition="Filled with nan because we don't have an estimate.",
            )
            keypoint_series_objects.append(keypoint_series)

        for angle_name, angle_reference in self.angle_names_and_references:
            angle_array = self.pose_data[[f"{angle_name}"]].to_numpy()
            angle_series = PoseEstimationSeries(
                name=angle_name,
                data=np.concatenate(
                    (angle_array, np.zeros((angle_array.shape[0], 1))), axis=1
                ),
                description="Angle information. Second dimension is zeros since since minimum"
                " 2D array is needed for PoseEstimationSeries",
                unit="degrees",
                reference_frame=f"Triangulation of keypoints: {angle_reference}",
                timestamps=timestamps,
                starting_time=starting_time,
                rate=rate,
                confidence=np.full(self.n_frames, np.nan),
                confidence_definition="Filled with nan because we don't have an estimate.",
            )
            keypoint_series_objects.append(angle_series)

        pose_estimation = PoseEstimation(
            name="Pose estimation",
            pose_estimation_series=keypoint_series_objects,
            description="Estimated positions selected parts of the animal's body.",
        )

        self._add_to_behavior_module(pose_estimation, nwbfile)

    def load_anipose_from_h5(self) -> np.ndarray:
        """
        Load the array containing the pose estimation from the HDF5 output of sleap-anipose
        """
        warnings.warn(
            "load_anipose_from_h5() is deprecated and will be removed in a "
            "future version. Please use load_anipose_from_csv() instead.",
            DeprecationWarning,
            stacklevel=2,
        )
        with h5py.File(self.h5_path, "r") as file:
            assert file["tracks"].shape[1] == 1
            pose_data = file["tracks"][:, 0, :, :]

        return pose_data

    def load_anipose_from_csv(self) -> pd.DataFrame:
        """
        Load pose estimation results from a CSV file where each keypoint and angle
        has its own column.
        """
        pose_data = pd.read_csv(self.csv_path)
        return pose_data

    @property
    def n_frames(self) -> int:
        return self.pose_data.shape[0]

    def load_timestamps_from_spikeglx(self) -> np.ndarray:
        """
        Load the synchronization channel from
        """
        if self.raw_session_path is None:
            raise ValueError(
                "Cannot load timestamps from SpikeGLX recording because "
                "the path to the session's raw data was not provided, "
                "most likely when creating BeNeuroConverter."
            )

        stream_names = get_ap_stream_names(
            _find_spikeglx_recording_folders_in_session(self.raw_session_path)[0]
        )

        if len(stream_names) == 0:
            raise FileNotFoundError(
                f"Could not find SpikeGLX .ap streams in {self.raw_session_path}"
            )

        print("Setting pose estimation timestamps using pulse signal from SpikeGLX...")

        rising_edges_dict = {}
        for stream_name in stream_names:
            rec_with_sync_channel = se.read_spikeglx(
                self.raw_session_path, stream_name=stream_name, load_sync_channel=True
            )

            last_channel = np.array(rec_with_sync_channel.get_traces()[1:, -1])
            rising_frames = get_rising_frames_from_ttl(last_channel)
            rising_edges_sec = rising_frames / rec_with_sync_channel.sampling_frequency
            rising_edges_dict[stream_name] = rising_edges_sec

        for rising_edges_sec in rising_edges_dict.values():
            assert rising_edges_sec.size == self.n_frames

        mid_timestamps_sec = sum(rising_edges_dict.values()) / len(rising_edges_dict)

        # our synchronization time is the first rising edge, so that has to be at t=0
        mid_timestamps_sec -= mid_timestamps_sec[0]

        return mid_timestamps_sec<|MERGE_RESOLUTION|>--- conflicted
+++ resolved
@@ -7,24 +7,12 @@
 import pandas as pd
 import spikeinterface.extractors as se
 from ndx_pose import PoseEstimation, PoseEstimationSeries
-<<<<<<< HEAD
-from neuroconv.basetemporalalignmentinterface import (
-    BaseTemporalAlignmentInterface
-)
-=======
 from neuroconv.basetemporalalignmentinterface import BaseTemporalAlignmentInterface
->>>>>>> ca72897d
 from neuroconv.tools.signal_processing import get_rising_frames_from_ttl
 from neuroconv.utils import DeepDict, FilePathType
 from pynwb import NWBFile
 
-<<<<<<< HEAD
-from beneuro_data.data_validation import (
-    _find_spikeglx_recording_folders_in_session
-)
-=======
 from beneuro_data.data_validation import _find_spikeglx_recording_folders_in_session
->>>>>>> ca72897d
 from beneuro_data.spike_sorting import get_ap_stream_names
 
 
@@ -54,20 +42,12 @@
     )
 
     angle_names_and_references = (
-<<<<<<< HEAD
-        ("left_elbow_angle",  ["left_shoulder", "left_elbow", "left_wrist"]),
-=======
         ("left_elbow_angle", ["left_shoulder", "left_elbow", "left_wrist"]),
->>>>>>> ca72897d
         ("right_elbow_angle", ["right_shoulder", "right_elbow", "right_wrist"]),
         ("left_knee_angle", ["hip_center", "left_knee", "left_ankle"]),
         ("right_knee_angle", ["hip_center", "right_knee", "right_ankle"]),
         ("left_ankle_angle", ["left_knee", "left_ankle", "left_foot"]),
-<<<<<<< HEAD
-        ("right_ankle_angle", ["right_knee", "right_ankle", "right_foot"])
-=======
         ("right_ankle_angle", ["right_knee", "right_ankle", "right_foot"]),
->>>>>>> ca72897d
     )
 
     def __init__(
@@ -130,11 +110,7 @@
                     [f"{keypoint_name}_x", f"{keypoint_name}_y", f"{keypoint_name}_z"]
                 ].to_numpy(),
                 unit="mm",
-<<<<<<< HEAD
-                reference_frame="(0, 0, 0) is hip_center",
-=======
                 reference_frame="(0, 0, 0) is hip_center's median across all frames",
->>>>>>> ca72897d
                 timestamps=timestamps,
                 starting_time=starting_time,
                 rate=rate,
